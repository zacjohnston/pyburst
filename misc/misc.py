--- conflicted
+++ resolved
@@ -4,13 +4,9 @@
 
 import ctools
 from pygrids.grids import grid_analyser
-<<<<<<< HEAD
 from pygrids.mcmc import mcmc_tools, burstfit
-=======
-from pygrids.mcmc import mcmc_tools
 from pygrids.physics import gparams
 
->>>>>>> 4321b56b
 
 def compare_lc(burst, point, batches=[19, 1, 1], runs=[10, 20, 12]):
     kg2 = grid_analyser.Kgrid('biggrid2', load_concord_summ=False, exclude_defaults=True,
@@ -52,7 +48,6 @@
     plt.show(block=False)
 
 
-<<<<<<< HEAD
 def compare_bprops(source, version, n_walkers, n_steps, epoch):
     """Plot model/obs comparison of single epoch, as one plot"""
     bfit = burstfit.BurstFit(source, version)
@@ -64,11 +59,11 @@
 
     interp = bfit.interpolate(interp_params)
 
-    
     # 2. shift each bprop to observer
     # 3. get obs_data values
     # 4. give to bfit.compare()
-=======
+
+
 def plot_posteriors(chain=None, discard=10000):
     if chain is None:
         chain = mcmc_tools.load_chain('sim_test', n_walkers=960, n_steps=20000, version=5)
@@ -91,5 +86,4 @@
         fig.axes[i].set_xlabel(p)#, fontsize=10)
 
     plt.tight_layout()
-    return fig
->>>>>>> 4321b56b
+    return fig